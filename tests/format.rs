--- conflicted
+++ resolved
@@ -87,8 +87,10 @@
     );
 
     assert_eq!(Format::Base64.format(0x41414242, &options), "QUFCQg==");
-<<<<<<< HEAD
-    assert_eq!(Format::Base64.format(0x4141414141414141, &options), "QUFBQUFBQUE=");
+    assert_eq!(
+        Format::Base64.format(0x4141414141414141, &options),
+        "QUFBQUFBQUE="
+    );
 }
 
 
@@ -114,10 +116,4 @@
 
     assert_eq!(Format::Base64.format(0x41414242, &options), "0sQUFCQg==");
     assert_eq!(Format::Base64.format(0x4141414141414141, &options), "0sQUFBQUFBQUE=");
-=======
-    assert_eq!(
-        Format::Base64.format(0x4141414141414141, &options),
-        "QUFBQUFBQUE="
-    );
->>>>>>> cd7f7cc3
 }